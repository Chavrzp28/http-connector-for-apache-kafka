--- conflicted
+++ resolved
@@ -29,17 +29,12 @@
 
     HttpRequest.Builder build(final HttpSinkConfig config);
 
-<<<<<<< HEAD
     HttpRequestBuilder DEFAULT_HTTP_REQUEST_BUILDER = config -> {
-        final var httpRequest = HttpRequest.newBuilder(config.httpUri()).timeout(REQUEST_HTTP_TIMEOUT);
+        final var httpRequest = HttpRequest.newBuilder(config.httpUri())
+                .timeout(Duration.ofSeconds(config.httpTimeout()));
         config.getAdditionalHeaders().forEach(httpRequest::header);
         return httpRequest;
     };
-
-=======
-    HttpRequestBuilder DEFAULT_HTTP_REQUEST_BUILDER = config ->
-            HttpRequest.newBuilder(config.httpUri()).timeout(Duration.ofSeconds(config.httpTimeout()));
->>>>>>> d6af6c86
 
     HttpRequestBuilder AUTH_HTTP_REQUEST_BUILDER = config -> {
         final var requestBuilder =
